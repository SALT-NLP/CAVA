--- conflicted
+++ resolved
@@ -53,15 +53,6 @@
             audio_dir="transcription_test/",
             data_file="audio_inputs.jsonl",
         ),
-<<<<<<< HEAD
-        "nextSpeaker": TaskConfig(
-            name="next_speaker",
-            data_file="audio_inputs.jsonl",
-            audio_dir="NextSpeaker/",
-            field_name="speaker_answer",
-            prompt_template=(
-                """
-=======
         "tone_aware_reply": TaskConfig(
             name="tone_aware_reply",
             prompt_template=(
@@ -79,7 +70,6 @@
         audio_dir="NextSpeaker/",
         field_name="speaker_answer",  
         prompt_template=("""
->>>>>>> c44091ad
             You will analyze the following **meeting audio** to determine **who will speak next**.
 
             **Context:**
