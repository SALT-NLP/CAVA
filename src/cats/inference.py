import base64
import functools
import hashlib
import json
import os
import time
from enum import Enum
from pathlib import Path
from typing import Any, Callable, Dict, List, NamedTuple, Optional, Tuple, Type, Union

import diskcache
import librosa
import numpy as np
import soundfile as sf
import torch
from dotenv import load_dotenv
from pydantic import BaseModel
from tqdm import tqdm
from transformers import (
    AutoModel,
    AutoModelForCausalLM,
    AutoProcessor,
    AutoTokenizer,
    GenerationConfig,
    PrefixConstrainedLogitsProcessor,
    Qwen2AudioForConditionalGeneration,
)

from cats.config import TaskConfig, create_task_configs, format_prompt_template
from cats.utils import get_jer_score, get_der_score


# Global API call counters for rate limiting
API_CALL_COUNTERS = {"gemini": 0, "openai": 0}

# Maximum API calls allowed per run
MAX_API_CALLS = 10000

# Initialize disk cache for API calls
CACHE_DIR = os.environ.get("CATS_CACHE_DIR", ".cats_cache")
api_cache = diskcache.Cache(CACHE_DIR)

# Cache expiration time (default: 30 days)
CACHE_EXPIRE_SECONDS = int(os.environ.get("CATS_CACHE_EXPIRE", 60 * 60 * 24 * 30))

load_dotenv()


# Dynamic schema generation functions
def create_enum_from_labels(labels: List[str], enum_name: str = "DynamicEnum") -> Type[Enum]:
    """
    Dynamically create an Enum class from a list of labels

    Args:
        labels: List of label strings
        enum_name: Name for the generated Enum class

    Returns:
        Dynamically created Enum class
    """
    if not labels:
        raise ValueError("Cannot create Enum from empty labels list")

    return Enum(enum_name, {label.upper(): label.lower() for label in labels})


def create_schema_wrapper(field_name: str, enum_type=None) -> Type[BaseModel]:
    """
    Dynamically create a Pydantic model for API response parsing

    Args:
        field_name: Name of the field to create
        enum_type: Optional enum type for validation

    Returns:
        Dynamically created Pydantic model class
    """
    if enum_type:
        # Create a model with an enum field
        return type(f"{field_name.capitalize()}Wrapper", (BaseModel,), {field_name: enum_type})
    else:
        # Create a model with a string field
        return type(f"{field_name.capitalize()}Wrapper", (BaseModel,), {field_name: (str, ...)})


# Define model configuration
class ModelResources(NamedTuple):
    """Immutable container for model resources"""

    tokenizer: Any
    processor: Any
    model: Any
    model_name: str
    model_type: str  # Type indicator: 'transformers', 'gemini', 'openai'


def load_model(model_name: str) -> ModelResources:
    """
    Load model, tokenizer and processor based on model type

    Args:
        model_name: Model name/path

    Returns:
        ModelResources containing loaded components
    """
    try:
        # Transformers-based models
        if "Qwen2" in model_name:
            tokenizer = AutoTokenizer.from_pretrained(model_name)
            processor = AutoProcessor.from_pretrained(model_name)
            model = Qwen2AudioForConditionalGeneration.from_pretrained(model_name, device_map="auto")
            model_type = "transformers"
        elif "diva" in model_name.lower():
            tokenizer = AutoTokenizer.from_pretrained(model_name)
            processor = None
            model = AutoModel.from_pretrained(model_name, device_map="balanced_low_0", trust_remote_code=True).eval()
            model_type = "transformers"

        # API-based models
        elif "gemini" in model_name.lower():
            # Import here to avoid dependency issues if not using Gemini
            import google.generativeai as genai

            api_key = os.environ.get("GEMINI_API_KEY")
            if not api_key:
                raise ValueError("GEMINI_API_KEY environment variable is required for Gemini models")

            genai.configure(api_key=api_key)
            model = genai.GenerativeModel(model_name)
            tokenizer = None
            processor = None
            model_type = "gemini"

        elif "gpt" in model_name.lower():
            # Import here to avoid dependency issues if not using OpenAI
            from openai import OpenAI

            api_key = os.environ.get("OPENAI_API_KEY")
            if not api_key:
                raise ValueError("OPENAI_API_KEY environment variable is required for OpenAI models")

            model = OpenAI(api_key=api_key)
            tokenizer = None
            processor = None
            model_type = "openai"

        else:
            # Generic transformers model fallback
            tokenizer = AutoTokenizer.from_pretrained(model_name)
            processor = AutoProcessor.from_pretrained(model_name)
            model = AutoModelForCausalLM.from_pretrained(model_name, device_map="auto", trust_remote_code=True)
            model_type = "transformers"

        return ModelResources(tokenizer, processor, model, model_name, model_type)

    except Exception as e:
        raise ValueError(f"Error loading model {model_name}: {str(e)}")


def process_audio(audio_file: str, audio_dir: str = "") -> Dict[str, Any]:
    """
    Process audio file into model-compatible format

    Args:
        audio_file: Path to audio file
        audio_dir: Optional directory containing audio files

    Returns:
        Dictionary with processed audio data
    """

    full_path = Path("data") / (audio_dir + audio_file if audio_dir else audio_file)
    audio, sr = librosa.load(str(full_path), sr=16000)
    return {"array": audio, "sampling_rate": sr}


def verify_label_tokenization(tokenizer: Any, labels: List[str]) -> None:
    """
    Verify that all labels tokenize as expected (single tokens)

    Args:
        tokenizer: Model tokenizer
        labels: List of label strings to verify
    """
    problematic_labels = []
    for label in labels:
        tokens = tokenizer.tokenize(label)
        if len(tokens) != 1:
            problematic_labels.append((label, tokens))

    if problematic_labels:
        print("WARNING: The following labels are not single tokens:")
        for label, tokens in problematic_labels:
            print(f"  '{label}' -> {tokens}")
        print("This may affect logits processing for constrained generation.")


def create_logits_processor(tokenizer: Any, labels: List[str]) -> PrefixConstrainedLogitsProcessor:
    """
    Create a logits processor for constrained generation

    Args:
        tokenizer: Model tokenizer
        labels: List of allowed labels

    Returns:
        Configured logits processor
    """
    return PrefixConstrainedLogitsProcessor(
        prefix_allowed_tokens_fn=lambda batch_id, input_ids: [
            tokenizer.convert_tokens_to_ids(tokenizer.tokenize(label))[0] for label in labels
        ],
        num_beams=1,
    )


def save_temp_audio(audio: Dict[str, Any], task_name: str, model_type: str) -> str:
    """
    Save audio to temporary file

    Args:
        audio: Processed audio data
        task_name: Name of the current task
        model_type: Type of model (for filename)

    Returns:
        Path to saved temporary file
    """
    import tempfile

    # Create a temporary file with proper suffix
    tmp_dir = tempfile.gettempdir()
    temp_audio_path = Path(tmp_dir) / f"cats_{task_name}_{model_type}_{int(time.time())}.wav"

    sf.write(str(temp_audio_path), audio["array"], audio["sampling_rate"], format="wav")
    return str(temp_audio_path)


def save_model_speech_output(audio_data: bytes, task_config: TaskConfig, record_id: str) -> str:
    """
    Save model's speech output to file

    Args:
        audio_data: Generated audio data
        task_config: Task configuration
        record_id: Identifier for the record

    Returns:
        Path to saved audio file
    """
    # Create output directory if not exists
    output_dir = Path(task_config.output_audio_dir or "model_speech_outputs")
    os.makedirs(output_dir, exist_ok=True)

    # Generate output filename
    output_path = output_dir / f"{task_config.name}_{record_id}_{int(time.time())}.wav"

    # Write audio data to file
    with open(output_path, "wb") as f:
        f.write(audio_data)

    return str(output_path)


def cleanup_temp_audio(temp_audio_path: str) -> None:
    """
    Remove temporary audio file

    Args:
        temp_audio_path: Path to temporary file
    """
    try:
        if os.path.exists(temp_audio_path):
            os.remove(temp_audio_path)
    except Exception as e:
        print(f"Warning: Failed to remove temporary file {temp_audio_path}: {e}")


def check_api_call_limit(model_type: str) -> bool:
    """
    Check if API call limit has been reached

    Args:
        model_type: Type of API model ('gemini' or 'openai')

    Returns:
        True if limit is not reached, False otherwise
    """
    if model_type in API_CALL_COUNTERS:
        current_count = API_CALL_COUNTERS[model_type]

        if current_count >= MAX_API_CALLS:
            print(f"WARNING: Maximum API call limit ({MAX_API_CALLS}) reached for {model_type}.")
            return False

        # Increment counter
        API_CALL_COUNTERS[model_type] += 1

        # Print warning when approaching limit
        if current_count % 1000 == 0:
            print(f"API calls to {model_type}: {current_count}/{MAX_API_CALLS}")

        return True

    return True  # Not an API model


def create_cache_key(
    audio: Dict[str, Any], text_prompt: str, model_name: str, task_name: str, use_cache_seed: bool = True
) -> str:
    """
    Create a unique cache key for API responses

    Args:
        audio: Processed audio data
        text_prompt: Text prompt for the model
        model_name: Name of the model
        task_name: Name of the task
        use_cache_seed: Whether to include the CATS_CACHE_SEED env var in the key

    Returns:
        A unique hash string to use as cache key
    """
    # Get audio content hash
    audio_hash = hashlib.md5(audio["array"].tobytes()).hexdigest()

    # Get prompt hash
    prompt_hash = hashlib.md5(text_prompt.encode()).hexdigest()

    # Include cache seed if available and requested
    # This allows forcing cache misses by changing the seed
    cache_seed = ""
    if use_cache_seed:
        cache_seed = os.environ.get("CATS_CACHE_SEED", "")

    # Combine all elements
    key_str = f"{model_name}:{task_name}:{audio_hash}:{prompt_hash}:{cache_seed}"
    return hashlib.md5(key_str.encode()).hexdigest()


def api_cached(func):
    """
    Decorator to cache API responses on disk

    Args:
        func: The function to decorate

    Returns:
        Wrapped function with caching
    """

    @functools.wraps(func)
    def wrapper(resources, audio, text_prompt, task_config, *args, **kwargs):
        # Skip caching if disabled
        if os.environ.get("CATS_DISABLE_CACHE", "").lower() in ("true", "1", "yes"):
            return func(resources, audio, text_prompt, task_config, *args, **kwargs)

        # Create cache key
        cache_key = create_cache_key(audio, text_prompt, resources.model_name, task_config.name)

        # Try to get from cache
        cached_result = api_cache.get(cache_key)
        if cached_result is not None:
            print(f"Cache hit for {resources.model_type} API call: {resources.model_name}")
            return cached_result

        # Call the original function
        result = func(resources, audio, text_prompt, task_config, *args, **kwargs)

        # Store in cache
        api_cache.set(cache_key, result, expire=CACHE_EXPIRE_SECONDS)
        print(f"Cached {resources.model_type} API response for {resources.model_name}")

        return result

    return wrapper


@torch.no_grad()
def process_with_qwen(
    resources: ModelResources, audio: Dict[str, Any], text_prompt: str, task_config: TaskConfig
) -> str:
    """
    Process audio with Qwen model

    Args:
        resources: Model resources
        audio: Processed audio data
        text_prompt: Text prompt for the model
        task_config: Task configuration

    Returns:
        Model output
    """
    # Save audio to temporary file
    temp_audio_path = save_temp_audio(audio, task_config.name, "qwen2")

    try:
        # Create conversation input
        conversation = [
            {
                "role": "user",
                "content": [
                    {"type": "audio", "audio_url": temp_audio_path},
                    {"type": "text", "text": text_prompt},
                ],
            },
        ]

        # Apply chat template
        text_input = resources.processor.apply_chat_template(conversation, add_generation_prompt=True, tokenize=False)

        # Tokenize input
        inputs = resources.tokenizer(text=text_input, return_tensors="pt").to("cuda")

        # Prepare generation kwargs
        gen_kwargs = {**inputs, "max_new_tokens": task_config.max_new_tokens}

        # Add logits processor if needed
        if task_config.use_logits_processor and task_config.labels:
            logits_processor = create_logits_processor(resources.tokenizer, task_config.labels)
            gen_kwargs["logits_processor"] = [logits_processor]

        # Generate response
        outputs = resources.model.generate(**gen_kwargs)
        response = resources.tokenizer.decode(outputs[0], skip_special_tokens=True)

        # More robust extraction of assistant's response
        if "assistant" in response:
            response_parts = response.split("assistant")
            # Take the last part after "assistant"
            response = response_parts[-1].strip()

        return response
    finally:
        # Clean up temporary file
        cleanup_temp_audio(temp_audio_path)


@torch.no_grad()
def process_with_diva(
    resources: ModelResources, audio: Dict[str, Any], text_prompt: str, task_config: TaskConfig
) -> str:
    """
    Process audio with DiVA model

    Args:
        resources: Model resources
        audio: Processed audio data
        text_prompt: Text prompt for the model
        task_config: Task configuration

    Returns:
        Model output
    """
    # Save audio to temporary file - although not directly used by the model
    # it can be helpful for debugging or logging purposes
    temp_audio_path = save_temp_audio(audio, task_config.name, "diva")

    try:
        # Prepare generation kwargs
        gen_kwargs = {
            "audio": [audio["array"]],
            "text_prompt": ["\n" + text_prompt],
            "max_new_tokens": task_config.max_new_tokens,
        }

        # Add logits processor if needed
        if task_config.use_logits_processor and task_config.labels:
            logits_processor = create_logits_processor(resources.tokenizer, task_config.labels)
            gen_kwargs["logits_processor"] = logits_processor

        # Generate response
        with torch.cuda.amp.autocast(dtype=torch.float16):
            llm_message = resources.model.generate(**gen_kwargs)

        return llm_message[0]
    finally:
        # Clean up temporary file
        cleanup_temp_audio(temp_audio_path)


@api_cached
def process_with_gemini(
    resources: ModelResources, audio: Dict[str, Any], text_prompt: str, task_config: TaskConfig
) -> str:
    """
    Process audio with Gemini model

    Args:
        resources: Model resources
        audio: Processed audio data
        text_prompt: Text prompt for the model
        task_config: Task configuration

    Returns:
        Model output
    """
    import google.generativeai as genai

    # Check API call limit
    if not check_api_call_limit("gemini"):
        # Return default value if limit reached
        return task_config.labels[0] if task_config.labels else "API limit reached"

    # Save audio to temporary file
    temp_audio_path = save_temp_audio(audio, task_config.name, "gemini")

    try:
        # Create inputs for the model
        prompt = text_prompt
        inputs = [
            prompt,
            {"mime_type": "audio/wav", "data": Path(temp_audio_path).read_bytes()},
        ]

        # Set up retry logic
        max_retries = 5
        sleep_time = 10

        # Try to generate content with retries for API rate limits
        for attempt in range(max_retries):
            try:
                # If we have labels for constrained generation
                if task_config.labels and task_config.use_logits_processor:
                    # Dynamically create enum type from labels
                    DynamicEnum = create_enum_from_labels(task_config.labels, f"{task_config.name.capitalize()}Enum")

                    response = resources.model.generate_content(
                        inputs,
                        generation_config=genai.GenerationConfig(
                            response_mime_type="text/x.enum", response_schema=DynamicEnum
                        ),
                    )
                else:
                    response = resources.model.generate_content(inputs)

                response_text = response.candidates[0].content.parts[0].text
                return response_text

            except Exception as e:
                if attempt < max_retries - 1:
                    print(f"Gemini API error: {e}. Retrying after {sleep_time}s...")
                    time.sleep(sleep_time)
                    sleep_time *= 2
                else:
                    print(f"Failed after {max_retries} attempts: {e}")
                    # Default to first label if available, otherwise empty string
                    return task_config.labels[0] if task_config.labels else ""
    finally:
        # Clean up temporary file
        cleanup_temp_audio(temp_audio_path)


@api_cached
def process_with_openai(
    resources: ModelResources, audio: Dict[str, Any], text_prompt: str, task_config: TaskConfig
) -> Union[str, Tuple[str, str]]:
    """
    Process audio with OpenAI model

    Args:
        resources: Model resources
        audio: Processed audio data
        text_prompt: Text prompt for the model
        task_config: Task configuration

    Returns:
        Model output text, or tuple of (output text, path to output audio) for speech tasks
    """
    # Check API call limit
    if not check_api_call_limit("openai"):
        # Return default value if limit reached
        return task_config.labels[0] if task_config.labels else "API limit reached"

    # Save audio to temporary file
    temp_audio_path = save_temp_audio(audio, task_config.name, "gpt")

    try:
        # Encode audio to base64
        with open(temp_audio_path, "rb") as audio_file:
            encoded_audio = base64.b64encode(audio_file.read()).decode("utf-8")

        # Prepare content
        messages_content = [
            {
                "role": "user",
                "content": [
                    {"type": "text", "text": text_prompt},
                    {
                        "type": "input_audio",
                        "input_audio": {
                            "data": encoded_audio,
                            "format": "wav",
                        },
                    },
                ],
            },
        ]

        # If we have labels for constrained generation, use schema
        if task_config.labels and task_config.use_logits_processor:
            # Dynamically create a pydantic model for structured output
            SchemaWrapper = create_schema_wrapper(task_config.field_name)

            # Add schema format guidance
            messages_content[0]["content"][0]["text"] += "\nFormat: " + json.dumps(SchemaWrapper.model_json_schema())

        # Set up retry logic
        max_retries = 5
        sleep_time = 0.1

        # Try to generate content with retries for API rate limits
        for attempt in range(max_retries):
            try:
                # Create API call arguments
                api_args = {
                    "model": resources.model_name,
                    "modalities": ["text"] if not task_config.speech_output else ["text", "audio"],
                    "temperature": 0,
                    "messages": messages_content,
                }

                # Make the API call
                completion = resources.model.chat.completions.create(**api_args)

                response = completion.choices[0].message.content

                # Handle speech output if applicable
                output_audio_path = None
                if task_config.speech_output and hasattr(completion.choices[0].message, "audio"):
                    audio_data = base64.b64decode(completion.choices[0].message.audio)
                    output_audio_path = save_model_speech_output(
                        audio_data, task_config, os.path.basename(temp_audio_path).split("_")[0]
                    )

                # Try to parse structured response if using schema
                if task_config.labels and task_config.use_logits_processor:
                    try:
                        # First try to parse as JSON
                        response_json = json.loads(response)
                        response = response_json[task_config.field_name]
                    except:
                        # Fall back to checking for label terms in response
                        if task_config.labels:
                            # Check if any of the labels appear in the response
                            response_vec = [int(label.lower() in response.lower()) for label in task_config.labels]

                            if np.sum(response_vec) == 1:
                                # Find which label was detected
                                response = [
                                    label.lower() for label, pred in zip(task_config.labels, response_vec) if pred == 1
                                ][0]

                # Return appropriate result based on task type
                if task_config.speech_output and output_audio_path:
                    return response, output_audio_path
                else:
                    return response

            except Exception as e:
                if attempt < max_retries - 1:
                    print(f"OpenAI API error: {e}. Retrying after {sleep_time}s...")
                    time.sleep(sleep_time)
                    sleep_time *= 2
                else:
                    print(f"Failed after {max_retries} attempts: {e}")
                    # Default to first label if available, otherwise empty string
                    return task_config.labels[0] if task_config.labels else ""
    finally:
        # Clean up temporary file
        cleanup_temp_audio(temp_audio_path)

@api_cached
def process_with_openai_realtime(
    resources: ModelResources, audio: Dict[str, Any], text_prompt: str, task_config: TaskConfig
) -> Union[str, Tuple[str, str]]:
    """
    Process audio with OpenAI realtime model

    Args:
        resources: Model resources
        audio: Processed audio data
        text_prompt: Text prompt for the model
        task_config: Task configuration

    Returns:
        Model output text, or tuple of (output text, path to output audio) for speech tasks
    """
    # Check API call limit
    if not check_api_call_limit("openai"):
        # Return default value if limit reached
        return task_config.labels[0] if task_config.labels else "API limit reached"

    # Save audio to temporary file
    temp_audio_path = save_temp_audio(audio, task_config.name, "gpt_realtime")
    
    try:
        # Encode audio to base64
        with open(temp_audio_path, "rb") as audio_file:
            encoded_audio = base64.b64encode(audio_file.read()).decode("utf-8")

        # Prepare content
        messages_content = {
            "type": "conversation.item.create",
            "item": {
                "type": "message",
                "role": "user",
                "content": [
                    {"type": "input_text", "text": text_prompt},
                    {"type": "input_audio", "audio": encoded_audio}
                ]
            }
        }

        # If we have labels for constrained generation, use schema
        if task_config.labels and task_config.use_logits_processor:
            # Dynamically create a pydantic model for structured output
            SchemaWrapper = create_schema_wrapper(task_config.field_name)

            # Add schema format guidance
            messages_content["item"]["content"][0]["text"] += "\nFormat: " + json.dumps(SchemaWrapper.model_json_schema())

        # Set up WebSocket connection
        url = f"wss://api.openai.com/v1/realtime?model={resources.model_name}"
        import websocket
        headers = [
            "Authorization: Bearer " + os.environ.get("OPENAI_API_KEY"),
            "OpenAI-Beta: realtime=v1"
        ]

        response_text = ""
        output_audio_path = None

        # Set up retry logic
        max_retries = 5
        sleep_time = 0.1

        # Try to generate content with retries for API rate limits
        for attempt in range(max_retries):
            try:
                def on_open(ws):
                    # Send conversation event first
                    ws.send(json.dumps(messages_content))
                    
                    # Then create response event
                    response_event = {
                        "type": "response.create",
                        "response": {
                            "modalities": ["text"] if not task_config.speech_output else ["text", "audio"],
                            #"temperature": 0, Doesn't allow zero: decimal below minimum value. Expected a value >= 0.6, but got 0 instead.
                        }
                    }
                    ws.send(json.dumps(response_event))

                def on_message(ws, message):
                    nonlocal response_text, output_audio_path
                    server_event = json.loads(message)
                    
                    if server_event["type"] == "response.done":
                        response_text = server_event["response"]["output"][0]["content"][0]["text"]
                        
                        # Handle speech output if applicable
                        if (task_config.speech_output and 
                            "audio" in server_event["response"]["output"][0]["content"][1]):
                            audio_data = base64.b64decode(
                                server_event["response"]["output"][0]["content"][1]["audio"])
                            output_audio_path = save_model_speech_output(
                                audio_data, task_config, os.path.basename(temp_audio_path).split("_")[0]
                            )
                        
                        if response_text.strip() != "":
                            ws.close()

                ws = websocket.WebSocketApp(
                    url,
                    header=headers,
                    on_open=on_open,
                    on_message=on_message,
                )

                ws.run_forever(ping_timeout=30)

                # Try to parse structured response if using schema
                if task_config.labels and task_config.use_logits_processor:
                    try:
                        # First try to parse as JSON
                        response_json = json.loads(response_text)
                        response_text = response_json[task_config.field_name]
                    except:
                        # Fall back to checking for label terms in response
                        if task_config.labels:
                            # Check if any of the labels appear in the response
                            response_vec = [int(label.lower() in response_text.lower()) for label in task_config.labels]

                            if np.sum(response_vec) == 1:
                                # Find which label was detected
                                response_text = [
                                    label.lower() for label, pred in zip(task_config.labels, response_vec) if pred == 1
                                ][0]
                
                # Return appropriate result based on task type
                if task_config.speech_output and output_audio_path:
                    return response_text, output_audio_path
                else:
                    return response_text
                    
            except Exception as e:
                if attempt < max_retries - 1:
                    print(f"OpenAI API error: {e}. Retrying after {sleep_time}s...")
                    time.sleep(sleep_time)
                    sleep_time *= 2
                else:
                    print(f"Failed after {max_retries} attempts: {e}")
                    # Default to first label if available, otherwise empty string
                    return task_config.labels[0] if task_config.labels else ""
    finally:
        # Clean up temporary file
        cleanup_temp_audio(temp_audio_path)


def process_sample(
    resources: ModelResources, audio: Dict[str, Any], text_prompt: str, task_config: TaskConfig
) -> Union[str, Tuple[str, str]]:
    """
    Process a single audio sample based on model type

    Args:
        resources: Model resources
        audio: Processed audio data
        text_prompt: Text prompt for the model
        task_config: Task configuration

    Returns:
        Processed model output text, or tuple of (output text, path to output audio) for speech tasks
    """
    # Verify label tokenization if required
    if task_config.verify_tokenization and task_config.labels and resources.tokenizer:
        verify_label_tokenization(resources.tokenizer, task_config.labels)

    # Choose processing function based on model type
    if resources.model_type == "transformers":
        if "Qwen2" in resources.model_name:
            response = process_with_qwen(resources, audio, text_prompt, task_config)
        elif "diva" in resources.model_name.lower():
            response = process_with_diva(resources, audio, text_prompt, task_config)
        else:
            raise ValueError(f"Transformers model {resources.model_name} processing not implemented")
    elif resources.model_type == "gemini":
        response = process_with_gemini(resources, audio, text_prompt, task_config)         
    elif resources.model_type == "openai":
        if "realtime" in resources.model_name.lower():
            # Real-time API models require a different processing function
            response = process_with_openai_realtime(resources, audio, text_prompt, task_config)
        else:
            response = process_with_openai(resources, audio, text_prompt, task_config)
    else:
        raise ValueError(f"Model type {resources.model_type} processing not implemented")

    # Apply task-specific output processing for text responses
    if isinstance(response, tuple) and task_config.speech_output:
        # For speech output tasks, apply processing only to the text part
        text_response, audio_path = response
        return task_config.output_processor(text_response), audio_path
    else:
        # For text-only tasks
        return task_config.output_processor(response)


def process_record(
    resources: ModelResources, record: Dict[str, Any], task_config: TaskConfig
) -> Tuple[Dict[str, Any], int, int]:
    """
    Process a single record from the dataset

    Args:
        resources: Model resources
        record: Record data
        task_config: Task configuration

    Returns:
        Tuple of (processed record, correct count, total count)
    """
    expected_value = record.get(task_config.field_name)
    audio_file = record.get("filename")

    if not audio_file:
        return record, 0, 0

    # Process audio
    audio = process_audio(audio_file, task_config.audio_dir)

    # Format the prompt template with record values if template_fields are provided
    formatted_prompt = format_prompt_template(task_config.prompt_template, record, task_config.template_fields)

    # Get model prediction
    prediction = process_sample(resources, audio, formatted_prompt, task_config)

    # Handle different return types based on task type
    if isinstance(prediction, tuple) and task_config.speech_output:
        predicted_value, output_audio_path = prediction
        record["prediction"] = predicted_value
        record["output_audio_path"] = output_audio_path
    else:
        predicted_value = prediction
        record["prediction"] = predicted_value

    # Check if prediction is correct
    correct = 0
    if expected_value and predicted_value:
        if task_config.name=="speaker_diarization":
            correct = 1 - get_jer_score(expected_value, predicted_value)
            #correct = 1 - get_der_score(expected_value, predicted_value)
        else:
            if predicted_value.lower() == expected_value.lower():
                correct = 1

    return record, correct, 1


def run_evaluation(resources: ModelResources, task_config: TaskConfig) -> Tuple[float, List[Dict[str, Any]]]:
    """
    Run evaluation on a dataset

    Args:
        resources: Model resources
        task_config: Task configuration

    Returns:
        Tuple of (accuracy score, processed records)
    """
    correct = 0
    total = 0
    records_with_preds = []

    data_path = Path("data") / task_config.audio_dir / task_config.data_file

    # Ensure data_path exists
    if not data_path.exists():
        # Try relative to current directory as fallback
        data_path = Path(task_config.audio_dir) / task_config.data_file

    # Log path being used for debugging
    print(f"Loading data from: {data_path}")

    with open(data_path, "r") as f:
        pbar = tqdm(f)
        for line in pbar:
            json_data = json.loads(line)
            processed_samples = []

            processed_record, sample_correct, sample_total = process_record(resources, json_data, task_config)
            processed_samples.append(processed_record)
            correct += sample_correct
            total += sample_total

            # Update progress bar
            if total > 0:
                pbar.set_description(f"{task_config.name}: {100*(correct/total):.2f}% (N={total})")

            records_with_preds.append(json_data)

    # Maintain relative path for output file but use the same directory as input file
    output_path = f"{data_path}_{resources.model_name.split('/')[-1]}_{task_config.name}"
    with open(output_path, "w") as f:
        for entry in records_with_preds:
            json.dump(entry, ensure_ascii=False, fp=f)
            f.write("\n")

    # Calculate and return accuracy
    accuracy = correct / total if total > 0 else 0
    print(f"Model: {resources.model_name}, Task: {task_config.name}, Accuracy: {accuracy:.2%}")
    return accuracy, records_with_preds


def reset_api_counters():
    """Reset all API call counters to zero"""
    for key in API_CALL_COUNTERS:
        API_CALL_COUNTERS[key] = 0


def clear_cache():
    """Clear the API response cache"""
    api_cache.clear()
    print(f"Cache cleared: {CACHE_DIR}")


def get_cache_stats():
    """Get cache statistics"""
    stats = {"size": api_cache.size, "volume": len(api_cache), "directory": CACHE_DIR}
    return stats


def main():
    """Entry point for the evaluation pipeline"""
    # Reset API counters at the start of a run
    reset_api_counters()

    # Print cache stats at the beginning
    cache_stats = get_cache_stats()
    print(
        f"Cache stats: {cache_stats['volume']} items, {cache_stats['size']/1024/1024:.2f} MB at {cache_stats['directory']}"
    )

    # Get available tasks
    tasks = create_task_configs()

    # Define task to run
<<<<<<< HEAD
    task_name = "speaker_diarization"  # Change this to run different tasks
=======
    task_name = "jeopardy"  # Change this to run different tasks
>>>>>>> a0907c9b
    task_config = tasks[task_name]

    # Model names to evaluate - now including API-based models
    model_names = [
        # "Qwen/Qwen2-Audio-7B-Instruct",
        # "WillHeld/DiVA-llama-3-v0-8b",
        "models/gemini-2.0-flash-exp",
        "gpt-4o-audio-preview",
        "gpt-4o-mini-audio-preview",
        "gpt-4o-realtime-preview",
    ]

    # Run evaluations for each model
    for model_name in model_names:
        print(f"Evaluating model: {model_name}")

        # Load model resources
        resources = load_model(model_name)

        # Run evaluation
        run_evaluation(
            resources=resources,
            task_config=task_config,
        )

        # Print final API usage for this model if applicable
        if resources.model_type in API_CALL_COUNTERS:
            print(f"Total {resources.model_type} API calls: {API_CALL_COUNTERS[resources.model_type]}")

    # Print final API usage summary
    print("\nAPI Usage Summary:")
    for api_type, count in API_CALL_COUNTERS.items():
        print(f"  {api_type.capitalize()}: {count}/{MAX_API_CALLS} calls")

    # Print cache stats at the end
    cache_stats = get_cache_stats()
    print(f"\nCache stats: {cache_stats['volume']} items, {cache_stats['size']/1024/1024:.2f} MB")


if __name__ == "__main__":
    # Add argument parsing for cache management
    import argparse

    parser = argparse.ArgumentParser(description="CATS evaluation pipeline")
    parser.add_argument("--clear-cache", action="store_true", help="Clear the API response cache before running")
    parser.add_argument("--cache-seed", type=str, help="Set a cache seed to force fresh API calls")
    parser.add_argument("--disable-cache", action="store_true", help="Disable caching for this run")

    args = parser.parse_args()
    # Handle cache-related arguments
    if args.clear_cache:
        response = input(
            "Warning: You are about to clear the cache. This action cannot be undone.\nDo you want to continue? [y/N]: "
        )
        if response.lower() == "y":
            clear_cache()
        else:
            print("Cache clearing aborted.")

    if args.cache_seed:
        os.environ["CATS_CACHE_SEED"] = args.cache_seed
        print(f"Using cache seed: {args.cache_seed}")

    if args.disable_cache:
        os.environ["CATS_DISABLE_CACHE"] = "true"
        print("Caching disabled for this run")

    main()<|MERGE_RESOLUTION|>--- conflicted
+++ resolved
@@ -1007,11 +1007,7 @@
     tasks = create_task_configs()
 
     # Define task to run
-<<<<<<< HEAD
-    task_name = "speaker_diarization"  # Change this to run different tasks
-=======
-    task_name = "jeopardy"  # Change this to run different tasks
->>>>>>> a0907c9b
+    task_name = "transcription"
     task_config = tasks[task_name]
 
     # Model names to evaluate - now including API-based models
