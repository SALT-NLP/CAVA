--- conflicted
+++ resolved
@@ -54,7 +54,6 @@
             audio_dir="transcription_test/",
             data_file="audio_inputs.jsonl",
         ),
-<<<<<<< HEAD
         "pronunciation_oed": TaskConfig(
             name="pronunciation_oed",
             prompt_template="""You are a text-to-speech model. Your task is to generate a high-quality audio pronunciation of the given word in English. The audio should be clear and easy to understand. Please ensure that the pronunciation is accurate and natural-sounding.
@@ -84,7 +83,7 @@
             output_audio_dir="output_pronunciation_audio/",
             audio_input=True,
             template_fields={"word": "word", "region": "region", "OED": "OED"},  # Map placeholders to record fields
-=======
+        ),
         "nextSpeaker":TaskConfig(
         name="next_speaker",
         data_file="audio_inputs.jsonl",
@@ -117,7 +116,6 @@
         output_audio_dir=None,
         speech_output=False
         ),
->>>>>>> 4bdf295f
         "deception_detection": TaskConfig(
             name="deception_detection",
             prompt_template=(
