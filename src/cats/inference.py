--- conflicted
+++ resolved
@@ -984,8 +984,11 @@
     elif resources.model_type == "gemini":
         response = process_with_gemini(resources, audio, text_prompt, task_config)         
     elif resources.model_type == "openai":
-<<<<<<< HEAD
-        response = process_with_openai(resources, audio, text_prompt, task_config)
+        if "realtime" in resources.model_name.lower():
+            # Real-time API models require a different processing function
+            response = process_with_openai_realtime(resources, audio, text_prompt, task_config)
+        else:
+            response = process_with_openai(resources, audio, text_prompt, task_config)
     elif resources.model_type == "openai_pipeline":
         try:
             _, llm_model, tts_model, stt_model = resources.model_name.split("_")
@@ -994,13 +997,6 @@
         response = process_with_openai_pipeline(
             resources, audio, text_prompt, task_config, llm_model=llm_model, tts_model=tts_model, stt_model=stt_model
         )
-=======
-        if "realtime" in resources.model_name.lower():
-            # Real-time API models require a different processing function
-            response = process_with_openai_realtime(resources, audio, text_prompt, task_config)
-        else:
-            response = process_with_openai(resources, audio, text_prompt, task_config)
->>>>>>> e568159b
     else:
         raise ValueError(f"Model type {resources.model_type} processing not implemented")
 
@@ -1160,16 +1156,11 @@
     model_names = [
         # "Qwen/Qwen2-Audio-7B-Instruct",
         # "WillHeld/DiVA-llama-3-v0-8b",
-<<<<<<< HEAD
         # "models/gemini-2.0-flash-exp",
         # "gpt-4o-audio-preview",
-        "pipeline_gpt-4o_gpt-4o-mini-tts_gpt-4o-mini-transcribe"
-=======
-        "models/gemini-2.0-flash-exp",
-        "gpt-4o-audio-preview",
-        "gpt-4o-mini-audio-preview",
-        "gpt-4o-realtime-preview",
->>>>>>> e568159b
+        "pipeline_gpt-4o_gpt-4o-mini-tts_gpt-4o-mini-transcribe",
+        # "gpt-4o-mini-audio-preview",
+        # "gpt-4o-realtime-preview",
     ]
 
     # Run evaluations for each model
