from typing import Any, Callable, Dict, List, NamedTuple, Optional, Tuple, Union
<<<<<<< HEAD
from utils import parse_next_speaker_response
=======
from utils import parse_speaker_label_response
>>>>>>> c1597910

# Define task configuration using NamedTuple for immutability
class TaskConfig(NamedTuple):
    """Immutable configuration for a task"""

    name: str
    prompt_template: str
    labels: Optional[List[str]] = None
    max_new_tokens: int = 1
    use_logits_processor: bool = True
    output_processor: Callable = lambda x: x.strip()
    field_name: str = "response"  # Name of the field for API schema generation
    audio_dir: str = "generated_audio/"
    data_file: str = "audio_inputs.jsonl"
    speech_output: bool = False  # Flag for tasks that evaluate model's speech output
    output_audio_dir: Optional[str] = None  # Directory to save model's speech output
    template_fields: Optional[Dict[str, Any]] = None  # Fields to populate in prompt template
    verify_tokenization: bool = False  # Flag to verify label tokenization


def create_task_configs() -> Dict[str, TaskConfig]:
    """
    Create a dictionary of available task configurations

    Returns:
        Dictionary mapping task names to TaskConfig objects
    """
    return {
        "emotion": TaskConfig(
            name="emotion",
            prompt_template=(
                "Respond in a single word what emotion the input exhibits.\nIf there is no clear emotion, respond"
                " 'Neutral'."
            ),
            labels=["joy", "surprise", "anger", "sadness", "neutral"],
            max_new_tokens=1,
            field_name="emotion",
            audio_dir="generated_audio/",
            data_file="audio_inputs.jsonl",
            verify_tokenization=True,  # Enable tokenization verification for labels
        ),
        "transcription": TaskConfig(
            name="transcription",
            prompt_template="Transcribe the audio content exactly as spoken.",
            use_logits_processor=False,
            max_new_tokens=100,
            field_name="transcript",
            audio_dir="transcription_test/",
            data_file="audio_inputs.jsonl",
        ),
<<<<<<< HEAD
        "nextSpeaker":TaskConfig(
        name="next_speaker",
        data_file="audio_inputs.jsonl",
        audio_dir="NextSpeaker/",
        field_name="speaker_answer",  
        prompt_template="""
You will analyze the following **meeting audio** to determine **who will speak next**.

**Context:**
- The meeting has multiple speakers: {formatted_speaker_list}.
- Below is the transcription of the audio context so far:
{transcription}

**Task:**
- Based on the transcription and audio, predict who will speak next after the current audio ends.
- Only consider meaningful contributions as "next speaker" - defined as utterances that:
* Are not minor or filler phrases
* Contain at least 5 words
- You must **only choose from the following list of speakers**: 
                {formatted_speaker_list}
Please answer in the following format: \nReasoning: [Your reasoning here]. \nSpeaker: [The speaker's label here(e.g., \"A\",\"B\")].
""",
        template_fields={"transcription": "context_transcription", "formatted_speaker_list":"formatted_speaker_list"},  # Template fields to replace
        labels=[],  
        use_logits_processor=False,  #considering COT is important for this task, i would like the model to give reason first and then the speaker label
        verify_tokenization=False,
        max_new_tokens=1000, 
        output_processor=lambda x: parse_next_speaker_response(x),  
        output_audio_dir=None,
        speech_output=False
        )

=======
        "speaker_diarization": TaskConfig(
        name="speaker_diarization",
        data_file="audio_inputs.jsonl",
        audio_dir="SpeakerDiarization/",
        field_name="speaker_order",  
        prompt_template="""
          ### **Task: Speaker Diarization**

          You will analyze the following **meeting audio** and its transcript to distinguish different speakers.

          ### **Context:**

          - The meeting consists of **{num_speakers}** distinct speakers.
          - Below is the transcript of the meeting, **without speaker labels**:
          {unlabeled_transcript}

          ### **Instructions:**
          - **Your goal is to differentiate between speakers based on the structure and flow of the conversation, as well as the voice characteristics of different speakers.**  
          - Assign speakers sequentially, starting from **Speaker 1** up to **Speaker {num_speakers}**.
          - Maintain consistency in assigning speaker labels for different parts of the conversation.

          ### **Output Format:**
          Your output should follow this strict format:
          ```
          Sentence 1: Speaker 1
          Sentence 2: Speaker 2
          Sentence 3: Speaker 3
          Sentence 4: Speaker 1
          ```
        """,
        template_fields={"num_speakers": "num_speakers", "unlabeled_transcript":"transcript_without_speaker"},  # Template fields to replace
        labels=[],  # No fixed labels for this task
        use_logits_processor=False,  # Free-form output
        verify_tokenization=False,
        max_new_tokens=1000,  # Allow longer responses for transcripts
        output_processor=lambda x: parse_speaker_label_response(x),  
        output_audio_dir=None,
        speech_output=False
        ),
        "jeopardy": TaskConfig(
            name="jeopardy",
            prompt_template="You are a contestant on Jeopardy. the answer must be worded in the form of a question, beginning with “What is” or “Who are,” for example.",
            use_logits_processor=False,
            max_new_tokens=100,
            field_name="question",
            audio_dir="jeopardy/",
            data_file="audio_inputs.jsonl",
        ),
>>>>>>> c1597910
    }


def format_prompt_template(
    template: str, record: Dict[str, Any], template_fields: Optional[Dict[str, Any]] = None
) -> str:
    """
    Format a prompt template with values from the record

    Args:
        template: The prompt template with placeholders
        record: The record containing field values
        template_fields: Optional mapping from template placeholders to record fields

    Returns:
        Formatted prompt
    """
    if not template_fields:
        return template

    # Create a dictionary of values to replace in the template
    replacements = {}
    for template_key, record_field in template_fields.items():
        if record_field in record:
            replacements[template_key] = record[record_field]

    # Format the template with the replacements
    return template.format(**replacements)<|MERGE_RESOLUTION|>--- conflicted
+++ resolved
@@ -1,9 +1,6 @@
 from typing import Any, Callable, Dict, List, NamedTuple, Optional, Tuple, Union
-<<<<<<< HEAD
 from utils import parse_next_speaker_response
-=======
 from utils import parse_speaker_label_response
->>>>>>> c1597910
 
 # Define task configuration using NamedTuple for immutability
 class TaskConfig(NamedTuple):
@@ -54,7 +51,6 @@
             audio_dir="transcription_test/",
             data_file="audio_inputs.jsonl",
         ),
-<<<<<<< HEAD
         "nextSpeaker":TaskConfig(
         name="next_speaker",
         data_file="audio_inputs.jsonl",
@@ -87,7 +83,6 @@
         speech_output=False
         )
 
-=======
         "speaker_diarization": TaskConfig(
         name="speaker_diarization",
         data_file="audio_inputs.jsonl",
@@ -136,7 +131,6 @@
             audio_dir="jeopardy/",
             data_file="audio_inputs.jsonl",
         ),
->>>>>>> c1597910
     }
 
 
