from typing import Any, Callable, Dict, List, NamedTuple, Optional, Tuple, Union
from utils import parse_speaker_label_response

# Define task configuration using NamedTuple for immutability
class TaskConfig(NamedTuple):
    """Immutable configuration for a task"""

    name: str
    prompt_template: str
    labels: Optional[List[str]] = None
    max_new_tokens: int = 1
    use_logits_processor: bool = True
    output_processor: Callable = lambda x: x.strip()
    field_name: str = "response"  # Name of the field for API schema generation
    audio_dir: str = "generated_audio/"
    data_file: str = "audio_inputs.jsonl"
    speech_output: bool = False  # Flag for tasks that evaluate model's speech output
    output_audio_dir: Optional[str] = None  # Directory to save model's speech output
    template_fields: Optional[Dict[str, Any]] = None  # Fields to populate in prompt template
    verify_tokenization: bool = False  # Flag to verify label tokenization
    process_function_calls: bool = False  # Flag to process function calls


def create_task_configs() -> Dict[str, TaskConfig]:
    """
    Create a dictionary of available task configurations

    Returns:
        Dictionary mapping task names to TaskConfig objects
    """
    return {
        "emotion": TaskConfig(
            name="emotion",
            prompt_template=(
                "Respond in a single word what emotion the input exhibits.\nIf there is no clear emotion, respond"
                " 'Neutral'."
            ),
            labels=["joy", "surprise", "anger", "sadness", "neutral"],
            max_new_tokens=1,
            field_name="emotion",
            audio_dir="generated_audio/",
            data_file="audio_inputs.jsonl",
            verify_tokenization=True,  # Enable tokenization verification for labels
        ),
        "transcription": TaskConfig(
            name="transcription",
            prompt_template="Transcribe the audio content exactly as spoken.",
            use_logits_processor=False,
            max_new_tokens=100,
            field_name="transcript",
            audio_dir="transcription_test/",
            data_file="audio_inputs.jsonl",
        ),
<<<<<<< HEAD
        "function_calling": TaskConfig(
            name="function_calling",
            prompt_template=(
                "Execute all necessary function calls before responding. Treat mock responses as successful, valid data and use them as needed. If information in the user's query is relative or personalized, such as their current location, use function calls to gather more information. If nested function calls are required, execute them in a logical order, starting with lower-level functions. Respond to the user until after you have made all the function calls you need."
            ),
            field_name="intent",
            audio_dir="function_calling_test/",
            data_file="audio_inputs.jsonl",
            process_function_calls=True,
=======
        "speaker_diarization": TaskConfig(
        name="speaker_diarization",
        data_file="audio_inputs.jsonl",
        audio_dir="SpeakerDiarization/",
        field_name="speaker_order",  
        prompt_template="""
          ### **Task: Speaker Diarization**

          You will analyze the following **meeting audio** and its transcript to distinguish different speakers.

          ### **Context:**

          - The meeting consists of **{num_speakers}** distinct speakers.
          - Below is the transcript of the meeting, **without speaker labels**:
          {unlabeled_transcript}

          ### **Instructions:**
          - **Your goal is to differentiate between speakers based on the structure and flow of the conversation, as well as the voice characteristics of different speakers.**  
          - Assign speakers sequentially, starting from **Speaker 1** up to **Speaker {num_speakers}**.
          - Maintain consistency in assigning speaker labels for different parts of the conversation.

          ### **Output Format:**
          Your output should follow this strict format:
          ```
          Sentence 1: Speaker 1
          Sentence 2: Speaker 2
          Sentence 3: Speaker 3
          Sentence 4: Speaker 1
          ```
        """,
        template_fields={"num_speakers": "num_speakers", "unlabeled_transcript":"transcript_without_speaker"},  # Template fields to replace
        labels=[],  # No fixed labels for this task
        use_logits_processor=False,  # Free-form output
        verify_tokenization=False,
        max_new_tokens=1000,  # Allow longer responses for transcripts
        output_processor=lambda x: parse_speaker_label_response(x),  
        output_audio_dir=None,
        speech_output=False
        ),
        "jeopardy": TaskConfig(
            name="jeopardy",
            prompt_template="You are a contestant on Jeopardy. the answer must be worded in the form of a question, beginning with “What is” or “Who are,” for example.",
            use_logits_processor=False,
            max_new_tokens=100,
            field_name="question",
            audio_dir="jeopardy/",
            data_file="audio_inputs.jsonl",
>>>>>>> c1597910
        ),
    }


def format_prompt_template(
    template: str, record: Dict[str, Any], template_fields: Optional[Dict[str, Any]] = None
) -> str:
    """
    Format a prompt template with values from the record

    Args:
        template: The prompt template with placeholders
        record: The record containing field values
        template_fields: Optional mapping from template placeholders to record fields

    Returns:
        Formatted prompt
    """
    if not template_fields:
        return template

    # Create a dictionary of values to replace in the template
    replacements = {}
    for template_key, record_field in template_fields.items():
        if record_field in record:
            replacements[template_key] = record[record_field]

    # Format the template with the replacements
    return template.format(**replacements)<|MERGE_RESOLUTION|>--- conflicted
+++ resolved
@@ -51,7 +51,6 @@
             audio_dir="transcription_test/",
             data_file="audio_inputs.jsonl",
         ),
-<<<<<<< HEAD
         "function_calling": TaskConfig(
             name="function_calling",
             prompt_template=(
@@ -61,45 +60,44 @@
             audio_dir="function_calling_test/",
             data_file="audio_inputs.jsonl",
             process_function_calls=True,
-=======
         "speaker_diarization": TaskConfig(
-        name="speaker_diarization",
-        data_file="audio_inputs.jsonl",
-        audio_dir="SpeakerDiarization/",
-        field_name="speaker_order",  
-        prompt_template="""
-          ### **Task: Speaker Diarization**
+            name="speaker_diarization",
+            data_file="audio_inputs.jsonl",
+            audio_dir="SpeakerDiarization/",
+            field_name="speaker_order",  
+            prompt_template="""
+              ### **Task: Speaker Diarization**
 
-          You will analyze the following **meeting audio** and its transcript to distinguish different speakers.
+              You will analyze the following **meeting audio** and its transcript to distinguish different speakers.
 
-          ### **Context:**
+              ### **Context:**
 
-          - The meeting consists of **{num_speakers}** distinct speakers.
-          - Below is the transcript of the meeting, **without speaker labels**:
-          {unlabeled_transcript}
+              - The meeting consists of **{num_speakers}** distinct speakers.
+              - Below is the transcript of the meeting, **without speaker labels**:
+              {unlabeled_transcript}
 
-          ### **Instructions:**
-          - **Your goal is to differentiate between speakers based on the structure and flow of the conversation, as well as the voice characteristics of different speakers.**  
-          - Assign speakers sequentially, starting from **Speaker 1** up to **Speaker {num_speakers}**.
-          - Maintain consistency in assigning speaker labels for different parts of the conversation.
+              ### **Instructions:**
+              - **Your goal is to differentiate between speakers based on the structure and flow of the conversation, as well as the voice characteristics of different speakers.**  
+              - Assign speakers sequentially, starting from **Speaker 1** up to **Speaker {num_speakers}**.
+              - Maintain consistency in assigning speaker labels for different parts of the conversation.
 
-          ### **Output Format:**
-          Your output should follow this strict format:
-          ```
-          Sentence 1: Speaker 1
-          Sentence 2: Speaker 2
-          Sentence 3: Speaker 3
-          Sentence 4: Speaker 1
-          ```
-        """,
-        template_fields={"num_speakers": "num_speakers", "unlabeled_transcript":"transcript_without_speaker"},  # Template fields to replace
-        labels=[],  # No fixed labels for this task
-        use_logits_processor=False,  # Free-form output
-        verify_tokenization=False,
-        max_new_tokens=1000,  # Allow longer responses for transcripts
-        output_processor=lambda x: parse_speaker_label_response(x),  
-        output_audio_dir=None,
-        speech_output=False
+              ### **Output Format:**
+              Your output should follow this strict format:
+              ```
+              Sentence 1: Speaker 1
+              Sentence 2: Speaker 2
+              Sentence 3: Speaker 3
+              Sentence 4: Speaker 1
+              ```
+            """,
+            template_fields={"num_speakers": "num_speakers", "unlabeled_transcript":"transcript_without_speaker"},  # Template fields to replace
+            labels=[],  # No fixed labels for this task
+            use_logits_processor=False,  # Free-form output
+            verify_tokenization=False,
+            max_new_tokens=1000,  # Allow longer responses for transcripts
+            output_processor=lambda x: parse_speaker_label_response(x),  
+            output_audio_dir=None,
+            speech_output=False
         ),
         "jeopardy": TaskConfig(
             name="jeopardy",
@@ -109,7 +107,6 @@
             field_name="question",
             audio_dir="jeopardy/",
             data_file="audio_inputs.jsonl",
->>>>>>> c1597910
         ),
     }
 
