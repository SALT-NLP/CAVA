import base64
import functools
import hashlib
import json
import os
import time
from enum import Enum
from pathlib import Path
from typing import Any, Callable, Dict, List, NamedTuple, Optional, Tuple, Type, Union

import diskcache
import librosa
import numpy as np
import soundfile as sf
import torch
from dotenv import load_dotenv
from pydantic import BaseModel
from tqdm import tqdm
from transformers import (
    AutoModel,
    AutoModelForCausalLM,
    AutoProcessor,
    AutoTokenizer,
    GenerationConfig,
    PrefixConstrainedLogitsProcessor,
    Qwen2AudioForConditionalGeneration,
)

from cats.config import TaskConfig, create_task_configs, format_prompt_template
<<<<<<< HEAD
=======
from cats.utils import get_jer_score, get_der_score
>>>>>>> c1597910

# Global API call counters for rate limiting
API_CALL_COUNTERS = {"gemini": 0, "openai": 0}

# Maximum API calls allowed per run
MAX_API_CALLS = 10000

# Initialize disk cache for API calls
CACHE_DIR = os.environ.get("CATS_CACHE_DIR", ".cats_cache")
api_cache = diskcache.Cache(CACHE_DIR)

# Cache expiration time (default: 30 days)
CACHE_EXPIRE_SECONDS = int(os.environ.get("CATS_CACHE_EXPIRE", 60 * 60 * 24 * 30))

load_dotenv()


# Dynamic schema generation functions
def create_enum_from_labels(labels: List[str], enum_name: str = "DynamicEnum") -> Type[Enum]:
    """
    Dynamically create an Enum class from a list of labels

    Args:
        labels: List of label strings
        enum_name: Name for the generated Enum class

    Returns:
        Dynamically created Enum class
    """
    if not labels:
        raise ValueError("Cannot create Enum from empty labels list")

    return Enum(enum_name, {label.upper(): label.lower() for label in labels})


def create_schema_wrapper(field_name: str, enum_type=None) -> Type[BaseModel]:
    """
    Dynamically create a Pydantic model for API response parsing

    Args:
        field_name: Name of the field to create
        enum_type: Optional enum type for validation

    Returns:
        Dynamically created Pydantic model class
    """
    if enum_type:
        # Create a model with an enum field
        return type(f"{field_name.capitalize()}Wrapper", (BaseModel,), {field_name: enum_type})
    else:
        # Create a model with a string field
        return type(f"{field_name.capitalize()}Wrapper", (BaseModel,), {field_name: (str, ...)})


# Define model configuration
class ModelResources(NamedTuple):
    """Immutable container for model resources"""

    tokenizer: Any
    processor: Any
    model: Any
    model_name: str
    model_type: str  # Type indicator: 'transformers', 'gemini', 'openai'


def load_model(model_name: str) -> ModelResources:
    """
    Load model, tokenizer and processor based on model type

    Args:
        model_name: Model name/path

    Returns:
        ModelResources containing loaded components
    """
    try:
        # Transformers-based models
        if "Qwen2" in model_name:
            tokenizer = AutoTokenizer.from_pretrained(model_name)
            processor = AutoProcessor.from_pretrained(model_name)
            model = Qwen2AudioForConditionalGeneration.from_pretrained(model_name, device_map="auto")
            model_type = "transformers"
        elif "diva" in model_name.lower():
            tokenizer = AutoTokenizer.from_pretrained(model_name)
            processor = None
            model = AutoModel.from_pretrained(model_name, device_map="balanced_low_0", trust_remote_code=True).eval()
            model_type = "transformers"

        # API-based models
        elif "gemini" in model_name.lower():
            # Import here to avoid dependency issues if not using Gemini
            import google.generativeai as genai

            api_key = os.environ.get("GEMINI_API_KEY")
            if not api_key:
                raise ValueError("GEMINI_API_KEY environment variable is required for Gemini models")

            genai.configure(api_key=api_key)
            model = genai.GenerativeModel(model_name)
            tokenizer = None
            processor = None
            model_type = "gemini"

        elif "gpt" in model_name.lower():
            # Import here to avoid dependency issues if not using OpenAI
            from openai import OpenAI

            api_key = os.environ.get("OPENAI_API_KEY")
            if not api_key:
                raise ValueError("OPENAI_API_KEY environment variable is required for OpenAI models")

            model = OpenAI(api_key=api_key)
            tokenizer = None
            processor = None
            model_type = "openai" if "pipeline" not in model_name else "openai_pipeline"

        else:
            # Generic transformers model fallback
            tokenizer = AutoTokenizer.from_pretrained(model_name)
            processor = AutoProcessor.from_pretrained(model_name)
            model = AutoModelForCausalLM.from_pretrained(model_name, device_map="auto", trust_remote_code=True)
            model_type = "transformers"

        return ModelResources(tokenizer, processor, model, model_name, model_type)

    except Exception as e:
        raise ValueError(f"Error loading model {model_name}: {str(e)}")


def process_audio(audio_file: str, audio_dir: str = "") -> Dict[str, Any]:
    """
    Process audio file into model-compatible format

    Args:
        audio_file: Path to audio file
        audio_dir: Optional directory containing audio files

    Returns:
        Dictionary with processed audio data
    """

    full_path = Path("data") / (audio_dir + audio_file if audio_dir else audio_file)
    audio, sr = librosa.load(str(full_path), sr=16000)
    return {"array": audio, "sampling_rate": sr}


def verify_label_tokenization(tokenizer: Any, labels: List[str]) -> None:
    """
    Verify that all labels tokenize as expected (single tokens)

    Args:
        tokenizer: Model tokenizer
        labels: List of label strings to verify
    """
    problematic_labels = []
    for label in labels:
        tokens = tokenizer.tokenize(label)
        if len(tokens) != 1:
            problematic_labels.append((label, tokens))

    if problematic_labels:
        print("WARNING: The following labels are not single tokens:")
        for label, tokens in problematic_labels:
            print(f"  '{label}' -> {tokens}")
        print("This may affect logits processing for constrained generation.")


def create_logits_processor(tokenizer: Any, labels: List[str]) -> PrefixConstrainedLogitsProcessor:
    """
    Create a logits processor for constrained generation

    Args:
        tokenizer: Model tokenizer
        labels: List of allowed labels

    Returns:
        Configured logits processor
    """
    return PrefixConstrainedLogitsProcessor(
        prefix_allowed_tokens_fn=lambda batch_id, input_ids: [
            tokenizer.convert_tokens_to_ids(tokenizer.tokenize(label))[0] for label in labels
        ],
        num_beams=1,
    )


def save_temp_audio(audio: Dict[str, Any], task_name: str, model_type: str) -> str:
    """
    Save audio to temporary file

    Args:
        audio: Processed audio data
        task_name: Name of the current task
        model_type: Type of model (for filename)

    Returns:
        Path to saved temporary file
    """
    import tempfile

    # Create a temporary file with proper suffix
    tmp_dir = tempfile.gettempdir()
    temp_audio_path = Path(tmp_dir) / f"cats_{task_name}_{model_type}_{int(time.time())}.wav"

    sf.write(str(temp_audio_path), audio["array"], audio["sampling_rate"], format="wav")
    return str(temp_audio_path)


def save_model_speech_output(audio_data: bytes, task_config: TaskConfig, record_id: str) -> str:
    """
    Save model's speech output to file

    Args:
        audio_data: Generated audio data
        task_config: Task configuration
        record_id: Identifier for the record

    Returns:
        Path to saved audio file
    """
    # Create output directory if not exists
    output_dir = Path(task_config.output_audio_dir or "model_speech_outputs")
    os.makedirs(output_dir, exist_ok=True)

    # Generate output filename
    output_path = output_dir / f"{task_config.name}_{record_id}_{int(time.time())}.wav"

    # Write audio data to file
    with open(output_path, "wb") as f:
        f.write(audio_data)

    return str(output_path)


def cleanup_temp_audio(temp_audio_path: str) -> None:
    """
    Remove temporary audio file

    Args:
        temp_audio_path: Path to temporary file
    """
    try:
        if os.path.exists(temp_audio_path):
            os.remove(temp_audio_path)
    except Exception as e:
        print(f"Warning: Failed to remove temporary file {temp_audio_path}: {e}")


def check_api_call_limit(model_type: str) -> bool:
    """
    Check if API call limit has been reached

    Args:
        model_type: Type of API model ('gemini' or 'openai')

    Returns:
        True if limit is not reached, False otherwise
    """
    if model_type in API_CALL_COUNTERS:
        current_count = API_CALL_COUNTERS[model_type]

        if current_count >= MAX_API_CALLS:
            print(f"WARNING: Maximum API call limit ({MAX_API_CALLS}) reached for {model_type}.")
            return False

        # Increment counter
        API_CALL_COUNTERS[model_type] += 1

        # Print warning when approaching limit
        if current_count % 1000 == 0:
            print(f"API calls to {model_type}: {current_count}/{MAX_API_CALLS}")

        return True

    return True  # Not an API model


def create_cache_key(
    audio: Dict[str, Any], text_prompt: str, model_name: str, task_name: str, use_cache_seed: bool = True
) -> str:
    """
    Create a unique cache key for API responses

    Args:
        audio: Processed audio data
        text_prompt: Text prompt for the model
        model_name: Name of the model
        task_name: Name of the task
        use_cache_seed: Whether to include the CATS_CACHE_SEED env var in the key

    Returns:
        A unique hash string to use as cache key
    """
    # Get audio content hash
    audio_hash = hashlib.md5(audio["array"].tobytes()).hexdigest()

    # Get prompt hash
    prompt_hash = hashlib.md5(text_prompt.encode()).hexdigest()

    # Include cache seed if available and requested
    # This allows forcing cache misses by changing the seed
    cache_seed = ""
    if use_cache_seed:
        cache_seed = os.environ.get("CATS_CACHE_SEED", "")

    # Combine all elements
    key_str = f"{model_name}:{task_name}:{audio_hash}:{prompt_hash}:{cache_seed}"
    return hashlib.md5(key_str.encode()).hexdigest()


def api_cached(func):
    """
    Decorator to cache API responses on disk

    Args:
        func: The function to decorate

    Returns:
        Wrapped function with caching
    """

    @functools.wraps(func)
    def wrapper(resources, audio, text_prompt, task_config, *args, **kwargs):
        # Skip caching if disabled
        if os.environ.get("CATS_DISABLE_CACHE", "").lower() in ("true", "1", "yes"):
            return func(resources, audio, text_prompt, task_config, *args, **kwargs)

        # Create cache key
        cache_key = create_cache_key(audio, text_prompt, resources.model_name, task_config.name)

        # Try to get from cache
        cached_result = api_cache.get(cache_key)
        if cached_result is not None:
            print(f"Cache hit for {resources.model_type} API call: {resources.model_name}")
            return cached_result

        # Call the original function
        result = func(resources, audio, text_prompt, task_config, *args, **kwargs)

        # Store in cache
        api_cache.set(cache_key, result, expire=CACHE_EXPIRE_SECONDS)
        print(f"Cached {resources.model_type} API response for {resources.model_name}")

        return result

    return wrapper


@torch.no_grad()
def process_with_qwen(
    resources: ModelResources, audio: Dict[str, Any], text_prompt: str, task_config: TaskConfig
) -> str:
    """
    Process audio with Qwen model

    Args:
        resources: Model resources
        audio: Processed audio data
        text_prompt: Text prompt for the model
        task_config: Task configuration

    Returns:
        Model output
    """
    # Save audio to temporary file
    temp_audio_path = save_temp_audio(audio, task_config.name, "qwen2")

    try:
        # Create conversation input
        conversation = [
            {
                "role": "user",
                "content": [
                    {"type": "audio", "audio_url": temp_audio_path},
                    {"type": "text", "text": text_prompt},
                ],
            },
        ]

        # Apply chat template
        text_input = resources.processor.apply_chat_template(conversation, add_generation_prompt=True, tokenize=False)

        # Tokenize input
        inputs = resources.tokenizer(text=text_input, return_tensors="pt").to("cuda")

        # Prepare generation kwargs
        gen_kwargs = {**inputs, "max_new_tokens": task_config.max_new_tokens}

        # Add logits processor if needed
        if task_config.use_logits_processor and task_config.labels:
            logits_processor = create_logits_processor(resources.tokenizer, task_config.labels)
            gen_kwargs["logits_processor"] = [logits_processor]

        # Generate response
        outputs = resources.model.generate(**gen_kwargs)
        response = resources.tokenizer.decode(outputs[0], skip_special_tokens=True)

        # More robust extraction of assistant's response
        if "assistant" in response:
            response_parts = response.split("assistant")
            # Take the last part after "assistant"
            response = response_parts[-1].strip()

        return response
    finally:
        # Clean up temporary file
        cleanup_temp_audio(temp_audio_path)


@torch.no_grad()
def process_with_diva(
    resources: ModelResources, audio: Dict[str, Any], text_prompt: str, task_config: TaskConfig
) -> str:
    """
    Process audio with DiVA model

    Args:
        resources: Model resources
        audio: Processed audio data
        text_prompt: Text prompt for the model
        task_config: Task configuration

    Returns:
        Model output
    """
    # Save audio to temporary file - although not directly used by the model
    # it can be helpful for debugging or logging purposes
    temp_audio_path = save_temp_audio(audio, task_config.name, "diva")

    try:
        # Prepare generation kwargs
        gen_kwargs = {
            "audio": [audio["array"]],
            "text_prompt": ["\n" + text_prompt],
            "max_new_tokens": task_config.max_new_tokens,
        }

        # Add logits processor if needed
        if task_config.use_logits_processor and task_config.labels:
            logits_processor = create_logits_processor(resources.tokenizer, task_config.labels)
            gen_kwargs["logits_processor"] = logits_processor

        # Generate response
        with torch.cuda.amp.autocast(dtype=torch.float16):
            llm_message = resources.model.generate(**gen_kwargs)

        return llm_message[0]
    finally:
        # Clean up temporary file
        cleanup_temp_audio(temp_audio_path)


@api_cached
def process_with_gemini(
    resources: ModelResources, audio: Dict[str, Any], text_prompt: str, task_config: TaskConfig
) -> str:
    """
    Process audio with Gemini model

    Args:
        resources: Model resources
        audio: Processed audio data
        text_prompt: Text prompt for the model
        task_config: Task configuration

    Returns:
        Model output
    """
    import google.generativeai as genai

    # Check API call limit
    if not check_api_call_limit("gemini"):
        # Return default value if limit reached
        return task_config.labels[0] if task_config.labels else "API limit reached"

    # Save audio to temporary file
    temp_audio_path = save_temp_audio(audio, task_config.name, "gemini")

    try:
        # Create inputs for the model
        prompt = text_prompt
        inputs = [
            prompt,
            {"mime_type": "audio/wav", "data": Path(temp_audio_path).read_bytes()},
        ]

        # Set up retry logic
        max_retries = 5
        sleep_time = 10

        # Try to generate content with retries for API rate limits
        for attempt in range(max_retries):
            try:
                # If we have labels for constrained generation
                if task_config.labels and task_config.use_logits_processor:
                    # Dynamically create enum type from labels
                    DynamicEnum = create_enum_from_labels(task_config.labels, f"{task_config.name.capitalize()}Enum")

                    response = resources.model.generate_content(
                        inputs,
                        generation_config=genai.GenerationConfig(
                            response_mime_type="text/x.enum", response_schema=DynamicEnum
                        ),
                    )
                else:
                    response = resources.model.generate_content(inputs)

                response_text = response.candidates[0].content.parts[0].text
                return response_text

            except Exception as e:
                if attempt < max_retries - 1:
                    print(f"Gemini API error: {e}. Retrying after {sleep_time}s...")
                    time.sleep(sleep_time)
                    sleep_time *= 2
                else:
                    print(f"Failed after {max_retries} attempts: {e}")
                    # Default to first label if available, otherwise empty string
                    return task_config.labels[0] if task_config.labels else ""
    finally:
        # Clean up temporary file
        cleanup_temp_audio(temp_audio_path)


@api_cached
def process_with_openai(
    resources: ModelResources, audio: Dict[str, Any], text_prompt: str, task_config: TaskConfig
) -> Union[str, Tuple[str, str], Tuple[str, List[Dict[str, Any]]]]:
    """
    Process audio with OpenAI model

    Args:
        resources: Model resources
        audio: Processed audio data
        text_prompt: Text prompt for the model
        task_config: Task configuration

    Returns:
        Model output text, or tuple of (output text, path to output audio) for speech tasks,
        or tuple of (output text, function_calls) for function calling tasks
    """
    # Check API call limit
    if not check_api_call_limit("openai"):
        # Return default value if limit reached
        return task_config.labels[0] if task_config.labels else "API limit reached"

    # Save audio to temporary file
    temp_audio_path = save_temp_audio(audio, task_config.name, "gpt")

    try:
        # Encode audio to base64
        with open(temp_audio_path, "rb") as audio_file:
            encoded_audio = base64.b64encode(audio_file.read()).decode("utf-8")

        # Prepare content
        messages_content = [
            {
                "role": "user",
                "content": [
                    {"type": "text", "text": text_prompt},
                    {
                        "type": "input_audio",
                        "input_audio": {
                            "data": encoded_audio,
                            "format": "wav",
                        },
                    },
                ],
            },
        ]

        # If we have labels for constrained generation, use schema
        if task_config.labels and task_config.use_logits_processor:
            # Dynamically create a pydantic model for structured output
            SchemaWrapper = create_schema_wrapper(task_config.field_name)

            # Add schema format guidance
            messages_content[0]["content"][0]["text"] += "\nFormat: " + json.dumps(SchemaWrapper.model_json_schema())

        # For function calling, load functions if available
        tools = None
        if task_config.process_function_calls:
            function_file = Path("data") / task_config.audio_dir / "functions.json"
            if function_file.exists():
                try:
                    with open(function_file, "r") as f:
                        functions = json.load(f)
                        tools = functions
                        print(f"Loaded {len(functions)} function definitions for function calling evaluation")
                except Exception as e:
                    print(f"Error loading function definitions: {e}")

        # Set up retry logic
        max_retries = 5
        sleep_time = 0.1

        # Try to generate content with retries for API rate limits
        for attempt in range(max_retries):
            try:
                # Create API call arguments
                api_args = {
                    "model": resources.model_name,
                    "modalities": ["text"] if not task_config.speech_output else ["text", "audio"],
                    "temperature": 0,
                    "messages": messages_content,
                }

                # Add tools for function calling task
                if task_config.process_function_calls and tools:
                    api_args["tools"] = tools
                    api_args["tool_choice"] = "required"

                # Make the API call
                completion = resources.model.chat.completions.create(**api_args)
                all_function_calls = []

                # For function calling, handle tool calls with a conversation loop
                while (
                    task_config.process_function_calls
                    and hasattr(completion.choices[0].message, "tool_calls")
                    and completion.choices[0].message.tool_calls
                    and len(all_function_calls) < 10
                ):
                    # Initialize conversation and function call tracking
                    conversation = messages_content.copy()
                    final_response = ""

                    # Process the first response
                    assistant_message = completion.choices[0].message
                    final_response = assistant_message.content or ""

                    # Add assistant's message to conversation
                    conversation.append(
                        {
                            "role": "assistant",
                            "content": assistant_message.content,
                            "tool_calls": assistant_message.tool_calls,
                        }
                    )

                    # Process initial function calls
                    for tool_call in assistant_message.tool_calls:
                        if hasattr(tool_call, "function"):
                            func_call_data = tool_call.function
                            # Parse arguments
                            try:
                                arguments = json.loads(func_call_data.arguments)
                            except json.JSONDecodeError:
                                arguments = {"error": "Failed to parse arguments", "raw": func_call_data.arguments}

                            # Store function call
                            function_call = {"name": func_call_data.name, "arguments": arguments}
                            all_function_calls.append(function_call)

                            # Add mock function result to conversation
                            mock_result = f"MOCK_RESPONSE({func_call_data.name})"
                            conversation.append({"role": "tool", "tool_call_id": tool_call.id, "content": mock_result})

                    api_args = {
                        "model": resources.model_name,
                        "modalities": ["text"] if not task_config.speech_output else ["text", "audio"],
                        "temperature": 0,
                        "messages": conversation,
                        "tools": tools,
                        "tool_choice": "auto",
                    }
                    completion = resources.model.chat.completions.create(**api_args)

                # For standard API responses
                response = completion.choices[0].message.content

                # Handle speech output if applicable
                output_audio_path = None
                if task_config.speech_output and hasattr(completion.choices[0].message, "audio"):
                    audio_data = base64.b64decode(completion.choices[0].message.audio)
                    output_audio_path = save_model_speech_output(
                        audio_data, task_config, os.path.basename(temp_audio_path).split("_")[0]
                    )

                # Try to parse structured response if using schema
                if task_config.labels and task_config.use_logits_processor:
                    try:
                        # First try to parse as JSON
                        response_json = json.loads(response)
                        response = response_json[task_config.field_name]
                    except:
                        # Fall back to checking for label terms in response
                        if task_config.labels:
                            # Check if any of the labels appear in the response
                            response_vec = [int(label.lower() in response.lower()) for label in task_config.labels]

                            if np.sum(response_vec) == 1:
                                # Find which label was detected
                                response = [
                                    label.lower() for label, pred in zip(task_config.labels, response_vec) if pred == 1
                                ][0]

                # Return appropriate result based on task type
                if task_config.speech_output and output_audio_path:
                    return response, output_audio_path
                elif task_config.process_function_calls:
                    return response, all_function_calls
                else:
                    return response

            except Exception as e:
                if attempt < max_retries - 1:
                    print(f"OpenAI API error: {e}. Retrying after {sleep_time}s...")
                    time.sleep(sleep_time)
                    sleep_time *= 2
                else:
                    print(f"Failed after {max_retries} attempts: {e}")
                    # Default to first label if available, otherwise empty string
                    return task_config.labels[0] if task_config.labels else ""
    finally:
        # Clean up temporary file
        cleanup_temp_audio(temp_audio_path)

@api_cached
def process_with_openai_realtime(
    resources: ModelResources, audio: Dict[str, Any], text_prompt: str, task_config: TaskConfig
) -> Union[str, Tuple[str, str]]:
    """
    Process audio with OpenAI realtime model

    Args:
        resources: Model resources
        audio: Processed audio data
        text_prompt: Text prompt for the model
        task_config: Task configuration

    Returns:
        Model output text, or tuple of (output text, path to output audio) for speech tasks
    """
    # Check API call limit
    if not check_api_call_limit("openai"):
        # Return default value if limit reached
        return task_config.labels[0] if task_config.labels else "API limit reached"

    # Save audio to temporary file
    temp_audio_path = save_temp_audio(audio, task_config.name, "gpt_realtime")
    
    try:
        # Encode audio to base64
        with open(temp_audio_path, "rb") as audio_file:
            encoded_audio = base64.b64encode(audio_file.read()).decode("utf-8")

        # Prepare content
        messages_content = {
            "type": "conversation.item.create",
            "item": {
                "type": "message",
                "role": "user",
                "content": [
                    {"type": "input_text", "text": text_prompt},
                    {"type": "input_audio", "audio": encoded_audio}
                ]
            }
        }

        # If we have labels for constrained generation, use schema
        if task_config.labels and task_config.use_logits_processor:
            # Dynamically create a pydantic model for structured output
            SchemaWrapper = create_schema_wrapper(task_config.field_name)

            # Add schema format guidance
            messages_content["item"]["content"][0]["text"] += "\nFormat: " + json.dumps(SchemaWrapper.model_json_schema())

        # Set up WebSocket connection
        url = f"wss://api.openai.com/v1/realtime?model={resources.model_name}"
        import websocket
        headers = [
            "Authorization: Bearer " + os.environ.get("OPENAI_API_KEY"),
            "OpenAI-Beta: realtime=v1"
        ]

        response_text = ""
        output_audio_path = None

        # Set up retry logic
        max_retries = 5
        sleep_time = 0.1

        # Try to generate content with retries for API rate limits
        for attempt in range(max_retries):
            try:
                def on_open(ws):
                    # Send conversation event first
                    ws.send(json.dumps(messages_content))
                    
                    # Then create response event
                    response_event = {
                        "type": "response.create",
                        "response": {
                            "modalities": ["text"] if not task_config.speech_output else ["text", "audio"],
                            #"temperature": 0, Doesn't allow zero: decimal below minimum value. Expected a value >= 0.6, but got 0 instead.
                        }
                    }
                    ws.send(json.dumps(response_event))

                def on_message(ws, message):
                    nonlocal response_text, output_audio_path
                    server_event = json.loads(message)
                    
                    if server_event["type"] == "response.done":
                        response_text = server_event["response"]["output"][0]["content"][0]["text"]
                        
                        # Handle speech output if applicable
                        if (task_config.speech_output and 
                            "audio" in server_event["response"]["output"][0]["content"][1]):
                            audio_data = base64.b64decode(
                                server_event["response"]["output"][0]["content"][1]["audio"])
                            output_audio_path = save_model_speech_output(
                                audio_data, task_config, os.path.basename(temp_audio_path).split("_")[0]
                            )
                        
                        if response_text.strip() != "":
                            ws.close()

                ws = websocket.WebSocketApp(
                    url,
                    header=headers,
                    on_open=on_open,
                    on_message=on_message,
                )

                ws.run_forever(ping_timeout=30)

                # Try to parse structured response if using schema
                if task_config.labels and task_config.use_logits_processor:
                    try:
                        # First try to parse as JSON
                        response_json = json.loads(response_text)
                        response_text = response_json[task_config.field_name]
                    except:
                        # Fall back to checking for label terms in response
                        if task_config.labels:
                            # Check if any of the labels appear in the response
                            response_vec = [int(label.lower() in response_text.lower()) for label in task_config.labels]

                            if np.sum(response_vec) == 1:
                                # Find which label was detected
                                response_text = [
                                    label.lower() for label, pred in zip(task_config.labels, response_vec) if pred == 1
                                ][0]
                
                # Return appropriate result based on task type
                if task_config.speech_output and output_audio_path:
                    return response_text, output_audio_path
                else:
                    return response_text
                    
            except Exception as e:
                if attempt < max_retries - 1:
                    print(f"OpenAI API error: {e}. Retrying after {sleep_time}s...")
                    time.sleep(sleep_time)
                    sleep_time *= 2
                else:
                    print(f"Failed after {max_retries} attempts: {e}")
                    # Default to first label if available, otherwise empty string
                    return task_config.labels[0] if task_config.labels else ""
    finally:
        # Clean up temporary file
        cleanup_temp_audio(temp_audio_path)


@api_cached
def process_with_openai_pipeline(
    resources: ModelResources,
    audio: Dict[str, Any],
    text_prompt: str,
    task_config: TaskConfig,
    use_tts: bool = True,
    llm_model: str = "gpt-4o",
    tts_model: str = "gpt-4o-mini-tts",
    tts_voice: str = "alloy",
    stt_model: str = "gpt-4o-transcribe",
    tts_instructions: Optional[str] = None,
) -> Union[str, Tuple[str, str]]:
    """
    Process audio with OpenAI pipeline: STT -> LLM -> TTS

    Args:
        resources: Model resources
        audio: Processed audio data
        text_prompt: Text prompt for the model
        task_config: Task configuration
        use_tts: Whether to use TTS for the output
        llm_model: Model name for the LLM processing
        tts_model: Model name for text-to-speech
        tts_voice: Voice to use for TTS
        stt_model: Model name for speech-to-text
        tts_instructions: Optional instructions for TTS voice characteristics

    Returns:
        Model output text, or tuple of (output text, path to output audio) for speech tasks
    """
    # Check API call limit
    if not check_api_call_limit("openai"):
        # Return default value if limit reached
        return task_config.labels[0] if task_config.labels else "API limit reached"

    try:
        # Step 1: Convert input audio to text using STT
        # Save audio to temporary file
        temp_audio_path = save_temp_audio(audio, task_config.name, "openai-pipeline")

        # Create a file object for the API
        with open(temp_audio_path, "rb") as audio_file:
            transcription = resources.model.audio.transcriptions.create(
                model=stt_model,
                file=audio_file,
            )

        transcribed_text = transcription.text

        # Step 2: Process with LLM
        # Combine the transcribed text with the text prompt
        combined_prompt = f'[BEGIN AUDIO] "{transcribed_text}"[END AUDIO]\n\n{text_prompt}'

        # Set up retry logic
        max_retries = 5
        sleep_time = 0.1

        # Structure messages for the LLM
        messages = [
            {
                "role": "user",
                "content": "You are acting as the middle part of a pipelined LLM system for Speech. The content of the audio will be wrapped in [BEGIN AUDIO] and [END AUDIO]",
            },
            {"role": "user", "content": combined_prompt},
        ]

        # Try to generate content with retries for API rate limits
        llm_response = None
        for attempt in range(max_retries):
            try:
                completion = resources.model.chat.completions.create(
                    model=llm_model,
                    messages=messages,
                    temperature=task_config.temperature if hasattr(task_config, "temperature") else 0,
                )
                llm_response = completion.choices[0].message.content
                break
            except Exception as e:
                if attempt < max_retries - 1:
                    print(f"OpenAI API error: {e}. Retrying after {sleep_time}s...")
                    time.sleep(sleep_time)
                    sleep_time *= 2
                else:
                    print(f"Failed after {max_retries} attempts: {e}")
                    # Default to first label if available, otherwise empty string
                    return task_config.labels[0] if task_config.labels else ""

        # Apply task-specific output processing
        processed_response = task_config.output_processor(llm_response)

        # Step 3: Convert text to speech if requested
        if task_config.speech_output:
            # Set up TTS options
            tts_options = {
                "model": tts_model,
                "voice": tts_voice,
                "input": processed_response,
                "response_format": "mp3",
            }

            # Add instructions if provided
            if tts_instructions:
                tts_options["instructions"] = tts_instructions

            # Try to generate speech with retries for API rate limits
            for attempt in range(max_retries):
                try:
                    response = resources.model.audio.speech.create(**tts_options)

                    # Save the audio output
                    output_audio_path = save_model_speech_output(
                        response.content, task_config, f"pipeline_output_{int(time.time())}"
                    )

                    return processed_response, output_audio_path
                except Exception as e:
                    if attempt < max_retries - 1:
                        print(f"OpenAI TTS API error: {e}. Retrying after {sleep_time}s...")
                        time.sleep(sleep_time)
                        sleep_time *= 2
                    else:
                        print(f"Failed TTS after {max_retries} attempts: {e}")
                        # Return just the text response if TTS fails
                        return processed_response

        # Return text only if TTS was not requested or failed
        return processed_response

    except Exception as e:
        print(f"Pipeline error: {e}")
        # Default to first label if available, otherwise empty string
        return task_config.labels[0] if task_config.labels else ""


def process_sample(
    resources: ModelResources, audio: Dict[str, Any], text_prompt: str, task_config: TaskConfig
) -> Union[str, Tuple[str, str], Tuple[str, List[Dict[str, Any]]]]:
    """
    Process a single audio sample based on model type

    Args:
        resources: Model resources
        audio: Processed audio data
        text_prompt: Text prompt for the model
        task_config: Task configuration

    Returns:
        Processed model output text,
        or tuple of (output text, path to output audio) for speech tasks,
        or tuple of (output text, function_calls) for function calling tasks
    """
    # Verify label tokenization if required
    if task_config.verify_tokenization and task_config.labels and resources.tokenizer:
        verify_label_tokenization(resources.tokenizer, task_config.labels)

    # Choose processing function based on model type
    if resources.model_type == "transformers":
        if "Qwen2" in resources.model_name:
            response = process_with_qwen(resources, audio, text_prompt, task_config)
        elif "diva" in resources.model_name.lower():
            response = process_with_diva(resources, audio, text_prompt, task_config)
        else:
            raise ValueError(f"Transformers model {resources.model_name} processing not implemented")
    elif resources.model_type == "gemini":
        response = process_with_gemini(resources, audio, text_prompt, task_config)         
    elif resources.model_type == "openai":
        if "realtime" in resources.model_name.lower():
            # Real-time API models require a different processing function
            response = process_with_openai_realtime(resources, audio, text_prompt, task_config)
        else:
            response = process_with_openai(resources, audio, text_prompt, task_config)
    elif resources.model_type == "openai_pipeline":
        try:
            _, llm_model, tts_model, stt_model = resources.model_name.split("_")
        except:
            print(f"Pipeline Model Definition failed: Got {resources.model_name}, Expected pipeline_llm_tts_stt")
        response = process_with_openai_pipeline(
            resources, audio, text_prompt, task_config, llm_model=llm_model, tts_model=tts_model, stt_model=stt_model
        )
    else:
        raise ValueError(f"Model type {resources.model_type} processing not implemented")

    # Apply task-specific output processing
    if isinstance(response, tuple):
        if len(response) == 2:
            first_item, second_item = response

            # Check if this is a speech output task
            if task_config.speech_output and isinstance(second_item, str):
                # For speech output tasks, apply processing only to the text part
                return task_config.output_processor(first_item), second_item

            # Check if this is a function calling task
            elif task_config.process_function_calls and isinstance(second_item, list):
                # For function calling tasks, return both text and function calls
                return task_config.output_processor(first_item), second_item

    # For text-only tasks or any unhandled case
    return task_config.output_processor(response)


def process_record(
    resources: ModelResources, record: Dict[str, Any], task_config: TaskConfig
) -> Tuple[Dict[str, Any], int, int]:
    """
    Process a single record from the dataset

    Args:
        resources: Model resources
        record: Record data
        task_config: Task configuration

    Returns:
        Tuple of (processed record, correct count, total count)
    """
    expected_value = record.get(task_config.field_name)
    audio_file = record.get("filename")

    if not audio_file:
        return record, 0, 0

    # Process audio
    audio = process_audio(audio_file, task_config.audio_dir)

    # Format the prompt template with record values if template_fields are provided
    formatted_prompt = format_prompt_template(task_config.prompt_template, record, task_config.template_fields)

    # Get model prediction
    prediction = process_sample(resources, audio, formatted_prompt, task_config)

    # Handle different return types based on task type
    if isinstance(prediction, tuple):
        if len(prediction) == 2:
            # Check if this is a speech output task
            if task_config.speech_output and isinstance(prediction[1], str):
                predicted_value, output_audio_path = prediction
                record["prediction"] = predicted_value
                record["output_audio_path"] = output_audio_path
            # Check if this is a function calling task with direct model function calls
            elif task_config.process_function_calls and isinstance(prediction[1], list):
                predicted_value, model_calls = prediction
                record["prediction"] = predicted_value
                record["function_calls"] = model_calls
            else:
                # Default handling for unrecognized tuple format
                predicted_value = str(prediction)
                record["prediction"] = predicted_value
        else:
            # Handle unexpected tuple size
            predicted_value = str(prediction)
            record["prediction"] = predicted_value
    else:
        # For simple string responses
        predicted_value = prediction
        record["prediction"] = predicted_value

    correct = 0
<<<<<<< HEAD

    # For function calling tasks, we need special evaluation
    if task_config.name == "function_calling" and expected_value:
        try:
            # Import here to avoid circular imports
            from cats.function_calling import evaluate_function_calling, extract_function_calls_from_model_response

            # Check if we already have function calls from the model
            if task_config.process_function_calls and "function_calls" in record:
                model_calls = record["function_calls"]
            else:
                # Extract function calls from the model's prediction text
                model_calls = extract_function_calls_from_model_response(predicted_value)
                record["function_calls"] = model_calls

            # Evaluate against gold parse
            success, error_message = evaluate_function_calling(model_calls, expected_value)
            record["success"] = success
            record["error"] = error_message if not success else None

            if success:
                correct = 1

        except Exception as e:
            print(f"Error in function calling evaluation: {e}")
            record["error"] = str(e)
    else:
        # Standard evaluation for other tasks
        if expected_value and predicted_value:
=======
    if expected_value and predicted_value:
        if task_config.name=="speaker_diarization":
            correct = 1 - get_jer_score(expected_value, predicted_value)
            #correct = 1 - get_der_score(expected_value, predicted_value)
        else:
>>>>>>> c1597910
            if predicted_value.lower() == expected_value.lower():
                correct = 1

    return record, correct, 1


def run_evaluation(resources: ModelResources, task_config: TaskConfig) -> Tuple[float, List[Dict[str, Any]]]:
    """
    Run evaluation on a dataset

    Args:
        resources: Model resources
        task_config: Task configuration

    Returns:
        Tuple of (accuracy score, processed records)
    """
    correct = 0
    total = 0
    records_with_preds = []

    module_root = Path(__file__).parent.parent.parent  # Go up three levels: src/cats -> src -> root
    data_path = module_root / "data" / task_config.audio_dir / task_config.data_file

    # Ensure data_path exists
    if not data_path.exists():
        # Try relative to current directory as fallback
        data_path = Path(task_config.audio_dir) / task_config.data_file

    # Log path being used for debugging
    print(f"Loading data from: {data_path}")

    # For function calling, load function definitions if available
    if task_config.name == "function_calling":
        # Import function_calling module only when needed
        from cats.function_calling import evaluate_function_calling, extract_function_calls_from_model_response

        # Load function definitions if available
        function_file = Path("data") / task_config.audio_dir / "functions.json"
        if function_file.exists():
            try:
                with open(function_file, "r") as f:
                    functions = json.load(f)
                    print(f"Loaded {len(functions)} function definitions from {function_file}")
            except Exception as e:
                print(f"Error loading function definitions: {e}")

    with open(data_path, "r") as f:
        pbar = tqdm(f)
        for line in pbar:
            json_data = json.loads(line)
            processed_samples = []

            processed_record, sample_correct, sample_total = process_record(resources, json_data, task_config)

            processed_samples.append(processed_record)
            correct += sample_correct
            total += sample_total

            # Update progress bar
            if total > 0:
                pbar.set_description(f"{task_config.name}: {100*(correct/total):.2f}% (N={total})")

            records_with_preds.append(json_data)

    # Maintain relative path for output file but use the same directory as input file
    output_path = f"{data_path}_{resources.model_name.split('/')[-1]}_{task_config.name}"
    with open(output_path, "w") as f:
        for entry in records_with_preds:
            json.dump(entry, ensure_ascii=False, fp=f)
            f.write("\n")

    # Calculate and return accuracy
    accuracy = correct / total if total > 0 else 0
    print(f"Model: {resources.model_name}, Task: {task_config.name}, Accuracy: {accuracy:.2%}")
    return accuracy, records_with_preds


def reset_api_counters():
    """Reset all API call counters to zero"""
    for key in API_CALL_COUNTERS:
        API_CALL_COUNTERS[key] = 0


def clear_cache():
    """Clear the API response cache"""
    api_cache.clear()
    print(f"Cache cleared: {CACHE_DIR}")


def get_cache_stats():
    """Get cache statistics"""
    stats = {"size": api_cache.size, "volume": len(api_cache), "directory": CACHE_DIR}
    return stats


def main():
    """Entry point for the evaluation pipeline"""
    # Reset API counters at the start of a run
    reset_api_counters()

    # Print cache stats at the beginning
    cache_stats = get_cache_stats()
    print(
        f"Cache stats: {cache_stats['volume']} items, {cache_stats['size']/1024/1024:.2f} MB at {cache_stats['directory']}"
    )

    # Get available tasks
    tasks = create_task_configs()

    # Define task to run
<<<<<<< HEAD
    task_name = "function_calling"  # Change this to run different tasks
=======
    task_name = "transcription"
>>>>>>> c1597910
    task_config = tasks[task_name]

    # Model names to evaluate - now including API-based models
    model_names = [
        # "Qwen/Qwen2-Audio-7B-Instruct",
        # "WillHeld/DiVA-llama-3-v0-8b",
        # "models/gemini-2.0-flash-exp",
<<<<<<< HEAD
        "gpt-4o-audio-preview",
=======
        # "gpt-4o-audio-preview",
        "pipeline_gpt-4o_gpt-4o-mini-tts_gpt-4o-mini-transcribe",
        # "gpt-4o-mini-audio-preview",
        # "gpt-4o-realtime-preview",
>>>>>>> c1597910
    ]

    # Run evaluations for each model
    for model_name in model_names:
        print(f"Evaluating model: {model_name}")

        # Load model resources
        resources = load_model(model_name)

        # Run evaluation
        run_evaluation(
            resources=resources,
            task_config=task_config,
        )

        # Print final API usage for this model if applicable
        if resources.model_type in API_CALL_COUNTERS:
            print(f"Total {resources.model_type} API calls: {API_CALL_COUNTERS[resources.model_type]}")

    # Print final API usage summary
    print("\nAPI Usage Summary:")
    for api_type, count in API_CALL_COUNTERS.items():
        print(f"  {api_type.capitalize()}: {count}/{MAX_API_CALLS} calls")

    # Print cache stats at the end
    cache_stats = get_cache_stats()
    print(f"\nCache stats: {cache_stats['volume']} items, {cache_stats['size']/1024/1024:.2f} MB")


if __name__ == "__main__":
    # Add argument parsing for cache management
    import argparse

    parser = argparse.ArgumentParser(description="CATS evaluation pipeline")
    parser.add_argument("--clear-cache", action="store_true", help="Clear the API response cache before running")
    parser.add_argument("--cache-seed", type=str, help="Set a cache seed to force fresh API calls")
    parser.add_argument("--disable-cache", action="store_true", help="Disable caching for this run")

    args = parser.parse_args()
    # Handle cache-related arguments
    if args.clear_cache:
        response = input(
            "Warning: You are about to clear the cache. This action cannot be undone.\nDo you want to continue? [y/N]: "
        )
        if response.lower() == "y":
            clear_cache()
        else:
            print("Cache clearing aborted.")

    if args.cache_seed:
        os.environ["CATS_CACHE_SEED"] = args.cache_seed
        print(f"Using cache seed: {args.cache_seed}")

    if args.disable_cache:
        os.environ["CATS_DISABLE_CACHE"] = "true"
        print("Caching disabled for this run")

    main()<|MERGE_RESOLUTION|>--- conflicted
+++ resolved
@@ -27,10 +27,7 @@
 )
 
 from cats.config import TaskConfig, create_task_configs, format_prompt_template
-<<<<<<< HEAD
-=======
 from cats.utils import get_jer_score, get_der_score
->>>>>>> c1597910
 
 # Global API call counters for rate limiting
 API_CALL_COUNTERS = {"gemini": 0, "openai": 0}
@@ -1155,7 +1152,6 @@
         record["prediction"] = predicted_value
 
     correct = 0
-<<<<<<< HEAD
 
     # For function calling tasks, we need special evaluation
     if task_config.name == "function_calling" and expected_value:
@@ -1183,17 +1179,13 @@
             print(f"Error in function calling evaluation: {e}")
             record["error"] = str(e)
     else:
-        # Standard evaluation for other tasks
-        if expected_value and predicted_value:
-=======
-    if expected_value and predicted_value:
-        if task_config.name=="speaker_diarization":
-            correct = 1 - get_jer_score(expected_value, predicted_value)
-            #correct = 1 - get_der_score(expected_value, predicted_value)
-        else:
->>>>>>> c1597910
-            if predicted_value.lower() == expected_value.lower():
-                correct = 1
+      if expected_value and predicted_value:
+          if task_config.name=="speaker_diarization":
+              correct = 1 - get_jer_score(expected_value, predicted_value)
+              #correct = 1 - get_der_score(expected_value, predicted_value)
+          else:
+              if predicted_value.lower() == expected_value.lower():
+                  correct = 1
 
     return record, correct, 1
 
@@ -1303,11 +1295,7 @@
     tasks = create_task_configs()
 
     # Define task to run
-<<<<<<< HEAD
-    task_name = "function_calling"  # Change this to run different tasks
-=======
     task_name = "transcription"
->>>>>>> c1597910
     task_config = tasks[task_name]
 
     # Model names to evaluate - now including API-based models
@@ -1315,14 +1303,10 @@
         # "Qwen/Qwen2-Audio-7B-Instruct",
         # "WillHeld/DiVA-llama-3-v0-8b",
         # "models/gemini-2.0-flash-exp",
-<<<<<<< HEAD
         "gpt-4o-audio-preview",
-=======
-        # "gpt-4o-audio-preview",
-        "pipeline_gpt-4o_gpt-4o-mini-tts_gpt-4o-mini-transcribe",
+        #"pipeline_gpt-4o_gpt-4o-mini-tts_gpt-4o-mini-transcribe",
         # "gpt-4o-mini-audio-preview",
         # "gpt-4o-realtime-preview",
->>>>>>> c1597910
     ]
 
     # Run evaluations for each model
